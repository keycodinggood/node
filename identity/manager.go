// Maps Ethereum account to dto.Identity.
// Currently creates a new eth account with password on CreateNewIdentity().

package identity

import (
	"github.com/ethereum/go-ethereum/accounts"
	"github.com/ethereum/go-ethereum/common"
	"github.com/pkg/errors"
)

type identityManager struct {
	keystoreManager keystoreInterface
}

func NewIdentityManager(keystore keystoreInterface) *identityManager {
	return &identityManager{
		keystoreManager: keystore,
	}
}

func accountToIdentity(account accounts.Account) Identity {
	identity := FromAddress(account.Address.Hex())
	return identity
}

func identityToAccount(identity Identity) accounts.Account {
	return addressToAccount(identity.Address)
}

func addressToAccount(identityAddress string) accounts.Account {
	return accounts.Account{
		Address: common.HexToAddress(identityAddress),
	}
}

func (idm *identityManager) CreateNewIdentity(passphrase string) (identity Identity, err error) {
	account, err := idm.keystoreManager.NewAccount(passphrase)
	if err != nil {
		return identity, err
	}

	return accountToIdentity(account), nil
}

func (idm *identityManager) GetIdentities() []Identity {
	accountList := idm.keystoreManager.Accounts()

	var ids = make([]Identity, len(accountList))
	for i, account := range accountList {
		ids[i] = accountToIdentity(account)
	}

	return ids
}

<<<<<<< HEAD
func (idm *identityManager) GetIdentity(identityString string) (identity Identity, err error) {
	account, err := idm.findAccount(identityString)
	if err != nil {
		return identity, errors.New("identity not found")
	}

	return accountToIdentity(account), nil
}

func (idm *identityManager) HasIdentity(identityString string) bool {
	_, err := idm.findAccount(identityString)
=======
func (idm *identityManager) GetIdentity(address string) (identity Identity, err error) {
	address = strings.ToLower(address)
	for _, identity := range idm.GetIdentities() {
		if strings.ToLower(identity.Address) == address {
			return identity, nil
		}
	}

	return identity, errors.New("identity not found: " + address)
}

func (idm *identityManager) HasIdentity(address string) bool {
	_, err := idm.GetIdentity(address)

>>>>>>> e3121cf5
	return err == nil
}

func (idm *identityManager) Unlock(identityString string, passphrase string) error {
	account, err := idm.findAccount(identityString)
	if err != nil {
		return err
	}

	return idm.keystoreManager.Unlock(account, passphrase)
}

func (idm *identityManager) findAccount(identityString string) (accounts.Account, error) {
	account, err := idm.keystoreManager.Find(addressToAccount(identityString))
	if err != nil {
		return accounts.Account{}, errors.New("identity not found: " + identityString)
	}

	return account, err
}<|MERGE_RESOLUTION|>--- conflicted
+++ resolved
@@ -28,9 +28,9 @@
 	return addressToAccount(identity.Address)
 }
 
-func addressToAccount(identityAddress string) accounts.Account {
+func addressToAccount(address string) accounts.Account {
 	return accounts.Account{
-		Address: common.HexToAddress(identityAddress),
+		Address: common.HexToAddress(address),
 	}
 }
 
@@ -54,9 +54,8 @@
 	return ids
 }
 
-<<<<<<< HEAD
-func (idm *identityManager) GetIdentity(identityString string) (identity Identity, err error) {
-	account, err := idm.findAccount(identityString)
+func (idm *identityManager) GetIdentity(address string) (identity Identity, err error) {
+	account, err := idm.findAccount(address)
 	if err != nil {
 		return identity, errors.New("identity not found")
 	}
@@ -64,29 +63,13 @@
 	return accountToIdentity(account), nil
 }
 
-func (idm *identityManager) HasIdentity(identityString string) bool {
-	_, err := idm.findAccount(identityString)
-=======
-func (idm *identityManager) GetIdentity(address string) (identity Identity, err error) {
-	address = strings.ToLower(address)
-	for _, identity := range idm.GetIdentities() {
-		if strings.ToLower(identity.Address) == address {
-			return identity, nil
-		}
-	}
-
-	return identity, errors.New("identity not found: " + address)
-}
-
 func (idm *identityManager) HasIdentity(address string) bool {
-	_, err := idm.GetIdentity(address)
-
->>>>>>> e3121cf5
+	_, err := idm.findAccount(address)
 	return err == nil
 }
 
-func (idm *identityManager) Unlock(identityString string, passphrase string) error {
-	account, err := idm.findAccount(identityString)
+func (idm *identityManager) Unlock(address string, passphrase string) error {
+	account, err := idm.findAccount(address)
 	if err != nil {
 		return err
 	}
@@ -94,10 +77,10 @@
 	return idm.keystoreManager.Unlock(account, passphrase)
 }
 
-func (idm *identityManager) findAccount(identityString string) (accounts.Account, error) {
-	account, err := idm.keystoreManager.Find(addressToAccount(identityString))
+func (idm *identityManager) findAccount(address string) (accounts.Account, error) {
+	account, err := idm.keystoreManager.Find(addressToAccount(address))
 	if err != nil {
-		return accounts.Account{}, errors.New("identity not found: " + identityString)
+		return accounts.Account{}, errors.New("identity not found: " + address)
 	}
 
 	return account, err
